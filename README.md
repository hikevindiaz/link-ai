--- conflicted
+++ resolved
@@ -18,62 +18,5 @@
 5. Create your chatbot with the file you uploaded.
 6. Test your chatbot!
 
-<<<<<<< HEAD
-=======
-## How to implement chatbot on your website:
-HTML 
-```html
-<!doctype html>
-<html>
-
-<head>
-  <meta charset="UTF-8">
-  <meta name="viewport" content="width=device-width, initial-scale=1.0">
-
-</head>
-<script>
-  window.chatbotConfig = {
-    chatbotId: 'clpl60296000qhoqiqwkmn0y5',
-  }
-</script>
-
-<body>
-  <h1 class="text-3xl font-bold underline">
-    Hello world!
-  </h1>
-  <script src="https://openassistantgpt.io/chatbot.js"></script>
-  <!-- ... other body elements ... -->
-</body>
-
-</html>
-```
-
-Nextjs
-```js
-"use client"
-
-import Script from 'next/script'
-import React, { useEffect } from 'react';
-
-
-export default function Home() {
-  useEffect(() => {
-    // Set your global variable here
-    window.chatbotConfig = {
-      chatbotId: "clpl60296000qhoqiqwkmn0y5"
-    };
-
-  }, []);
-
-  return (
-    <main className="">
-      <Script src="https://openassistantgpt.io/chatbot.js" strategy="afterInteractive" />
-
-    </main>
-  )
-}
-```
-
->>>>>>> 84c0750f
 ## Documentation
 For full documentation, visit our [gitbook](https://openassistantgpt.gitbook.io/openassistantgpt/)